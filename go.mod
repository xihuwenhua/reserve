module github.com/onomyprotocol/reserve

go 1.21

replace (
	// fix upstream GHSA-h395-qcrw-5vmq vulnerability.
	github.com/gin-gonic/gin => github.com/gin-gonic/gin v1.7.0
	// replace broken goleveldb
	github.com/syndtr/goleveldb => github.com/syndtr/goleveldb v1.0.1-0.20210819022825-2ae1ddf74ef7
)

require (
	cosmossdk.io/api v0.7.3
	cosmossdk.io/client/v2 v2.0.0-beta.1
	cosmossdk.io/collections v0.4.0
	cosmossdk.io/core v0.11.1
	cosmossdk.io/depinject v1.0.0
	cosmossdk.io/errors v1.0.1
	cosmossdk.io/log v1.3.1
	cosmossdk.io/math v1.3.0
	cosmossdk.io/store v1.0.2
	cosmossdk.io/tools/confix v0.1.1
	cosmossdk.io/x/circuit v0.1.0
	cosmossdk.io/x/evidence v0.1.0
	cosmossdk.io/x/feegrant v0.1.0
	cosmossdk.io/x/nft v0.1.0
	cosmossdk.io/x/tx v0.13.1
	cosmossdk.io/x/upgrade v0.1.1
	github.com/bufbuild/buf v1.30.0
	github.com/cometbft/cometbft v0.38.6
	github.com/cosmos/cosmos-db v1.0.2
	github.com/cosmos/cosmos-proto v1.0.0-beta.5
	github.com/cosmos/cosmos-sdk v0.50.5
	github.com/cosmos/gogoproto v1.5.0
	github.com/cosmos/ibc-go/modules/capability v1.0.0
	github.com/cosmos/ibc-go/v8 v8.1.1
	github.com/golang/protobuf v1.5.4
	github.com/gorilla/mux v1.8.1
	github.com/grpc-ecosystem/grpc-gateway v1.16.0
	github.com/grpc-ecosystem/grpc-gateway/v2 v2.20.0
	github.com/pkg/errors v0.9.1
	github.com/rakyll/statik v0.1.7
	github.com/spf13/cast v1.6.0
	github.com/spf13/cobra v1.8.0
	github.com/spf13/pflag v1.0.5
	github.com/spf13/viper v1.18.2
	github.com/stretchr/testify v1.9.0
	golang.org/x/tools v0.21.1-0.20240508182429-e35e4ccd0d2d
	google.golang.org/genproto/googleapis/api v0.0.0-20240513163218-0867130af1f8
	google.golang.org/grpc v1.64.1
	google.golang.org/grpc/cmd/protoc-gen-go-grpc v1.3.0
	google.golang.org/protobuf v1.34.2
	gopkg.in/yaml.v2 v2.4.0
)

require (
	buf.build/gen/go/bufbuild/protovalidate/protocolbuffers/go v1.33.0-20240221180331-f05a6f4403ce.1 // indirect
	cloud.google.com/go v0.112.1 // indirect
	cloud.google.com/go/compute/metadata v0.3.0 // indirect
	cloud.google.com/go/iam v1.1.6 // indirect
	cloud.google.com/go/storage v1.38.0 // indirect
	connectrpc.com/connect v1.15.0 // indirect
	connectrpc.com/otelconnect v0.7.0 // indirect
<<<<<<< HEAD
	cosmossdk.io/collections v0.4.0 // indirect
=======
	cosmossdk.io/x/tx v0.13.1 // indirect
>>>>>>> a2438a64
	filippo.io/edwards25519 v1.0.0 // indirect
	github.com/99designs/go-keychain v0.0.0-20191008050251-8e49817e8af4 // indirect
	github.com/99designs/keyring v1.2.1 // indirect
	github.com/Azure/go-ansiterm v0.0.0-20230124172434-306776ec8161 // indirect
	github.com/DataDog/datadog-go v3.2.0+incompatible // indirect
	github.com/DataDog/zstd v1.5.5 // indirect
	github.com/Microsoft/go-winio v0.6.1 // indirect
	github.com/antlr4-go/antlr/v4 v4.13.0 // indirect
	github.com/aws/aws-sdk-go v1.44.224 // indirect
	github.com/beorn7/perks v1.0.1 // indirect
	github.com/bgentry/go-netrc v0.0.0-20140422174119-9fd32a8b3d3d // indirect
	github.com/bgentry/speakeasy v0.1.1-0.20220910012023-760eaf8b6816 // indirect
	github.com/bits-and-blooms/bitset v1.8.0 // indirect
	github.com/btcsuite/btcd/btcec/v2 v2.3.2 // indirect
	github.com/bufbuild/protocompile v0.9.0 // indirect
	github.com/bufbuild/protovalidate-go v0.6.0 // indirect
	github.com/bufbuild/protoyaml-go v0.1.8 // indirect
	github.com/cenkalti/backoff/v4 v4.1.3 // indirect
	github.com/cespare/xxhash v1.1.0 // indirect
	github.com/cespare/xxhash/v2 v2.2.0 // indirect
	github.com/chzyer/readline v1.5.1 // indirect
	github.com/cockroachdb/apd/v2 v2.0.2 // indirect
	github.com/cockroachdb/errors v1.11.1 // indirect
	github.com/cockroachdb/logtags v0.0.0-20230118201751-21c54148d20b // indirect
	github.com/cockroachdb/pebble v1.1.0 // indirect
	github.com/cockroachdb/redact v1.1.5 // indirect
	github.com/cockroachdb/tokenbucket v0.0.0-20230807174530-cc333fc44b06 // indirect
	github.com/cometbft/cometbft-db v0.9.1 // indirect
	github.com/containerd/stargz-snapshotter/estargz v0.15.1 // indirect
	github.com/cosmos/btcutil v1.0.5 // indirect
	github.com/cosmos/go-bip39 v1.0.0 // indirect
	github.com/cosmos/gogogateway v1.2.0 // indirect
	github.com/cosmos/iavl v1.0.1 // indirect
	github.com/cosmos/ics23/go v0.10.0 // indirect
	github.com/cosmos/ledger-cosmos-go v0.13.3 // indirect
	github.com/cpuguy83/go-md2man/v2 v2.0.3 // indirect
	github.com/creachadair/atomicfile v0.3.1 // indirect
	github.com/creachadair/tomledit v0.0.24 // indirect
	github.com/danieljoos/wincred v1.2.1 // indirect
	github.com/davecgh/go-spew v1.1.2-0.20180830191138-d8f796af33cc // indirect
	github.com/decred/dcrd/dcrec/secp256k1/v4 v4.2.0 // indirect
	github.com/desertbit/timer v0.0.0-20180107155436-c41aec40b27f // indirect
	github.com/dgraph-io/badger/v2 v2.2007.4 // indirect
	github.com/dgraph-io/ristretto v0.1.1 // indirect
	github.com/dgryski/go-farm v0.0.0-20200201041132-a6ae2369ad13 // indirect
	github.com/distribution/reference v0.5.0 // indirect
	github.com/docker/cli v25.0.4+incompatible // indirect
	github.com/docker/distribution v2.8.3+incompatible // indirect
	github.com/docker/docker v25.0.4+incompatible // indirect
	github.com/docker/docker-credential-helpers v0.8.1 // indirect
	github.com/docker/go-connections v0.5.0 // indirect
	github.com/docker/go-units v0.5.0 // indirect
	github.com/dustin/go-humanize v1.0.1 // indirect
	github.com/dvsekhvalnov/jose2go v1.6.0 // indirect
	github.com/emicklei/dot v1.6.1 // indirect
	github.com/fatih/color v1.15.0 // indirect
	github.com/felixge/fgprof v0.9.4 // indirect
	github.com/felixge/httpsnoop v1.0.4 // indirect
	github.com/fsnotify/fsnotify v1.7.0 // indirect
	github.com/getsentry/sentry-go v0.27.0 // indirect
	github.com/ghodss/yaml v1.0.0 // indirect
	github.com/go-chi/chi/v5 v5.0.12 // indirect
	github.com/go-kit/kit v0.12.0 // indirect
	github.com/go-kit/log v0.2.1 // indirect
	github.com/go-logfmt/logfmt v0.6.0 // indirect
	github.com/go-logr/logr v1.4.2 // indirect
	github.com/go-logr/stdr v1.2.2 // indirect
	github.com/godbus/dbus v0.0.0-20190726142602-4481cbc300e2 // indirect
	github.com/gofrs/uuid/v5 v5.0.0 // indirect
	github.com/gogo/googleapis v1.4.1 // indirect
	github.com/gogo/protobuf v1.3.2 // indirect
	github.com/golang/glog v1.2.0 // indirect
	github.com/golang/groupcache v0.0.0-20210331224755-41bb18bfe9da // indirect
	github.com/golang/mock v1.6.0 // indirect
	github.com/golang/snappy v0.0.4 // indirect
	github.com/google/btree v1.1.2 // indirect
	github.com/google/cel-go v0.20.1 // indirect
	github.com/google/go-cmp v0.6.0 // indirect
	github.com/google/go-containerregistry v0.19.0 // indirect
	github.com/google/orderedcode v0.0.1 // indirect
	github.com/google/pprof v0.0.0-20240227163752-401108e1b7e7 // indirect
	github.com/google/s2a-go v0.1.7 // indirect
	github.com/google/uuid v1.6.0 // indirect
	github.com/googleapis/enterprise-certificate-proxy v0.3.2 // indirect
	github.com/googleapis/gax-go/v2 v2.12.2 // indirect
	github.com/gorilla/handlers v1.5.2 // indirect
	github.com/gorilla/websocket v1.5.0 // indirect
	github.com/grpc-ecosystem/go-grpc-middleware v1.4.0 // indirect
	github.com/gsterjov/go-libsecret v0.0.0-20161001094733-a6f4afe4910c // indirect
	github.com/hashicorp/go-cleanhttp v0.5.2 // indirect
	github.com/hashicorp/go-getter v1.7.3 // indirect
	github.com/hashicorp/go-hclog v1.5.0 // indirect
	github.com/hashicorp/go-immutable-radix v1.3.1 // indirect
	github.com/hashicorp/go-metrics v0.5.2 // indirect
	github.com/hashicorp/go-plugin v1.5.2 // indirect
	github.com/hashicorp/go-safetemp v1.0.0 // indirect
	github.com/hashicorp/go-version v1.6.0 // indirect
	github.com/hashicorp/golang-lru v1.0.2 // indirect
	github.com/hashicorp/hcl v1.0.0 // indirect
	github.com/hashicorp/yamux v0.1.1 // indirect
	github.com/hdevalence/ed25519consensus v0.1.0 // indirect
	github.com/huandu/skiplist v1.2.0 // indirect
	github.com/iancoleman/strcase v0.3.0 // indirect
	github.com/improbable-eng/grpc-web v0.15.0 // indirect
	github.com/inconshreveable/mousetrap v1.1.0 // indirect
	github.com/jdx/go-netrc v1.0.0 // indirect
	github.com/jmespath/go-jmespath v0.4.0 // indirect
	github.com/jmhodges/levigo v1.0.0 // indirect
	github.com/klauspost/compress v1.17.7 // indirect
	github.com/klauspost/pgzip v1.2.6 // indirect
	github.com/kr/pretty v0.3.1 // indirect
	github.com/kr/text v0.2.0 // indirect
	github.com/lib/pq v1.10.7 // indirect
	github.com/libp2p/go-buffer-pool v0.1.0 // indirect
	github.com/linxGnu/grocksdb v1.8.12 // indirect
	github.com/magiconair/properties v1.8.7 // indirect
	github.com/manifoldco/promptui v0.9.0 // indirect
	github.com/mattn/go-colorable v0.1.13 // indirect
	github.com/mattn/go-isatty v0.0.20 // indirect
	github.com/minio/highwayhash v1.0.2 // indirect
	github.com/mitchellh/go-homedir v1.1.0 // indirect
	github.com/mitchellh/go-testing-interface v1.14.1 // indirect
	github.com/mitchellh/mapstructure v1.5.0 // indirect
	github.com/moby/term v0.5.0 // indirect
	github.com/morikuni/aec v1.0.0 // indirect
	github.com/mtibben/percent v0.2.1 // indirect
	github.com/oasisprotocol/curve25519-voi v0.0.0-20230904125328-1f23a7beb09a // indirect
	github.com/oklog/run v1.1.0 // indirect
	github.com/opencontainers/go-digest v1.0.0 // indirect
	github.com/opencontainers/image-spec v1.1.0 // indirect
	github.com/pelletier/go-toml/v2 v2.1.0 // indirect
	github.com/petermattis/goid v0.0.0-20230904192822-1876fd5063bc // indirect
	github.com/pkg/browser v0.0.0-20240102092130-5ac0b6a4141c // indirect
	github.com/pkg/profile v1.7.0 // indirect
	github.com/pmezard/go-difflib v1.0.1-0.20181226105442-5d4384ee4fb2 // indirect
	github.com/prometheus/client_golang v1.18.0 // indirect
	github.com/prometheus/client_model v0.6.0 // indirect
	github.com/prometheus/common v0.47.0 // indirect
	github.com/prometheus/procfs v0.12.0 // indirect
	github.com/rcrowley/go-metrics v0.0.0-20201227073835-cf1acfcdf475 // indirect
	github.com/rogpeppe/go-internal v1.12.0 // indirect
	github.com/rs/cors v1.10.1 // indirect
	github.com/rs/zerolog v1.32.0 // indirect
	github.com/russross/blackfriday/v2 v2.1.0 // indirect
	github.com/sagikazarmark/locafero v0.4.0 // indirect
	github.com/sagikazarmark/slog-shim v0.1.0 // indirect
	github.com/sasha-s/go-deadlock v0.3.1 // indirect
	github.com/sirupsen/logrus v1.9.3 // indirect
	github.com/sourcegraph/conc v0.3.0 // indirect
	github.com/spf13/afero v1.11.0 // indirect
	github.com/stoewer/go-strcase v1.3.0 // indirect
	github.com/subosito/gotenv v1.6.0 // indirect
	github.com/syndtr/goleveldb v1.0.1-0.20220721030215-126854af5e6d // indirect
	github.com/tendermint/go-amino v0.16.0 // indirect
	github.com/tidwall/btree v1.7.0 // indirect
	github.com/ulikunitz/xz v0.5.11 // indirect
	github.com/vbatts/tar-split v0.11.5 // indirect
	github.com/zondax/hid v0.9.2 // indirect
	github.com/zondax/ledger-go v0.14.3 // indirect
	go.etcd.io/bbolt v1.3.8 // indirect
	go.opencensus.io v0.24.0 // indirect
	go.opentelemetry.io/contrib/instrumentation/google.golang.org/grpc/otelgrpc v0.49.0 // indirect
	go.opentelemetry.io/contrib/instrumentation/net/http/otelhttp v0.49.0 // indirect
	go.opentelemetry.io/otel v1.29.0 // indirect
	go.opentelemetry.io/otel/exporters/otlp/otlptrace v1.29.0 // indirect
	go.opentelemetry.io/otel/metric v1.29.0 // indirect
	go.opentelemetry.io/otel/sdk v1.29.0 // indirect
	go.opentelemetry.io/otel/trace v1.29.0 // indirect
	go.opentelemetry.io/proto/otlp v1.3.1 // indirect
	go.uber.org/atomic v1.11.0 // indirect
	go.uber.org/multierr v1.11.0 // indirect
	go.uber.org/zap v1.27.0 // indirect
	golang.org/x/crypto v0.25.0 // indirect
	golang.org/x/exp v0.0.0-20240222234643-814bf88cf225 // indirect
	golang.org/x/mod v0.17.0 // indirect
	golang.org/x/net v0.27.0 // indirect
	golang.org/x/oauth2 v0.20.0 // indirect
	golang.org/x/sync v0.7.0 // indirect
	golang.org/x/sys v0.24.0 // indirect
	golang.org/x/term v0.22.0 // indirect
	golang.org/x/text v0.16.0 // indirect
	golang.org/x/time v0.5.0 // indirect
	google.golang.org/api v0.169.0 // indirect
	google.golang.org/genproto v0.0.0-20240213162025-012b6fc9bca9 // indirect
	google.golang.org/genproto/googleapis/rpc v0.0.0-20240709173604-40e1e62336c5 // indirect
	gopkg.in/ini.v1 v1.67.0 // indirect
	gopkg.in/yaml.v3 v3.0.1 // indirect
	gotest.tools/v3 v3.5.1 // indirect
	nhooyr.io/websocket v1.8.6 // indirect
	pgregory.net/rapid v1.1.0 // indirect
	sigs.k8s.io/yaml v1.4.0 // indirect
)<|MERGE_RESOLUTION|>--- conflicted
+++ resolved
@@ -61,11 +61,8 @@
 	cloud.google.com/go/storage v1.38.0 // indirect
 	connectrpc.com/connect v1.15.0 // indirect
 	connectrpc.com/otelconnect v0.7.0 // indirect
-<<<<<<< HEAD
 	cosmossdk.io/collections v0.4.0 // indirect
-=======
 	cosmossdk.io/x/tx v0.13.1 // indirect
->>>>>>> a2438a64
 	filippo.io/edwards25519 v1.0.0 // indirect
 	github.com/99designs/go-keychain v0.0.0-20191008050251-8e49817e8af4 // indirect
 	github.com/99designs/keyring v1.2.1 // indirect
