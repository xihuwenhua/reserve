package app

import (
	"io"
	"os"
	"path/filepath"

	_ "cosmossdk.io/api/cosmos/tx/config/v1" // import for side-effects
	"cosmossdk.io/depinject"
	"cosmossdk.io/log"
	storetypes "cosmossdk.io/store/types"
	_ "cosmossdk.io/x/circuit" // import for side-effects
	circuitkeeper "cosmossdk.io/x/circuit/keeper"
	_ "cosmossdk.io/x/evidence" // import for side-effects
	evidencekeeper "cosmossdk.io/x/evidence/keeper"
	feegrantkeeper "cosmossdk.io/x/feegrant/keeper"
	_ "cosmossdk.io/x/feegrant/module" // import for side-effects
	nftkeeper "cosmossdk.io/x/nft/keeper"
	_ "cosmossdk.io/x/nft/module" // import for side-effects
	_ "cosmossdk.io/x/upgrade"    // import for side-effects
	upgradekeeper "cosmossdk.io/x/upgrade/keeper"
	dbm "github.com/cosmos/cosmos-db"
	"github.com/cosmos/cosmos-sdk/baseapp"
	"github.com/cosmos/cosmos-sdk/client"
	"github.com/cosmos/cosmos-sdk/codec"
	codectypes "github.com/cosmos/cosmos-sdk/codec/types"
	"github.com/cosmos/cosmos-sdk/runtime"
	"github.com/cosmos/cosmos-sdk/server"
	"github.com/cosmos/cosmos-sdk/server/api"
	"github.com/cosmos/cosmos-sdk/server/config"
	servertypes "github.com/cosmos/cosmos-sdk/server/types"
	sdk "github.com/cosmos/cosmos-sdk/types"
	"github.com/cosmos/cosmos-sdk/types/module"
	"github.com/cosmos/cosmos-sdk/x/auth"
	_ "github.com/cosmos/cosmos-sdk/x/auth" // import for side-effects
	authkeeper "github.com/cosmos/cosmos-sdk/x/auth/keeper"
	authsims "github.com/cosmos/cosmos-sdk/x/auth/simulation"
	_ "github.com/cosmos/cosmos-sdk/x/auth/tx/config" // import for side-effects
	authtypes "github.com/cosmos/cosmos-sdk/x/auth/types"
	_ "github.com/cosmos/cosmos-sdk/x/auth/vesting" // import for side-effects
	authzkeeper "github.com/cosmos/cosmos-sdk/x/authz/keeper"
	_ "github.com/cosmos/cosmos-sdk/x/authz/module" // import for side-effects
	_ "github.com/cosmos/cosmos-sdk/x/bank"         // import for side-effects
	bankkeeper "github.com/cosmos/cosmos-sdk/x/bank/keeper"
	_ "github.com/cosmos/cosmos-sdk/x/consensus" // import for side-effects
	consensuskeeper "github.com/cosmos/cosmos-sdk/x/consensus/keeper"
	_ "github.com/cosmos/cosmos-sdk/x/crisis" // import for side-effects
	crisiskeeper "github.com/cosmos/cosmos-sdk/x/crisis/keeper"
	_ "github.com/cosmos/cosmos-sdk/x/distribution" // import for side-effects
	distrkeeper "github.com/cosmos/cosmos-sdk/x/distribution/keeper"
	"github.com/cosmos/cosmos-sdk/x/genutil"
	genutiltypes "github.com/cosmos/cosmos-sdk/x/genutil/types"
	"github.com/cosmos/cosmos-sdk/x/gov"
	govclient "github.com/cosmos/cosmos-sdk/x/gov/client"
	govkeeper "github.com/cosmos/cosmos-sdk/x/gov/keeper"
	govtypes "github.com/cosmos/cosmos-sdk/x/gov/types"
	groupkeeper "github.com/cosmos/cosmos-sdk/x/group/keeper"
	_ "github.com/cosmos/cosmos-sdk/x/group/module" // import for side-effects
	_ "github.com/cosmos/cosmos-sdk/x/mint"         // import for side-effects
	mintkeeper "github.com/cosmos/cosmos-sdk/x/mint/keeper"
	_ "github.com/cosmos/cosmos-sdk/x/params" // import for side-effects
	paramsclient "github.com/cosmos/cosmos-sdk/x/params/client"
	paramskeeper "github.com/cosmos/cosmos-sdk/x/params/keeper"
	paramstypes "github.com/cosmos/cosmos-sdk/x/params/types"
	_ "github.com/cosmos/cosmos-sdk/x/slashing" // import for side-effects
	slashingkeeper "github.com/cosmos/cosmos-sdk/x/slashing/keeper"
	_ "github.com/cosmos/cosmos-sdk/x/staking" // import for side-effects
	stakingkeeper "github.com/cosmos/cosmos-sdk/x/staking/keeper"
	_ "github.com/cosmos/ibc-go/modules/capability" // import for side-effects
	capabilitykeeper "github.com/cosmos/ibc-go/modules/capability/keeper"
	_ "github.com/cosmos/ibc-go/v8/modules/apps/27-interchain-accounts" // import for side-effects
	icacontrollerkeeper "github.com/cosmos/ibc-go/v8/modules/apps/27-interchain-accounts/controller/keeper"
	icahostkeeper "github.com/cosmos/ibc-go/v8/modules/apps/27-interchain-accounts/host/keeper"
	_ "github.com/cosmos/ibc-go/v8/modules/apps/29-fee" // import for side-effects
	ibcfeekeeper "github.com/cosmos/ibc-go/v8/modules/apps/29-fee/keeper"
	ibctransferkeeper "github.com/cosmos/ibc-go/v8/modules/apps/transfer/keeper"
	ibckeeper "github.com/cosmos/ibc-go/v8/modules/core/keeper"
	ibctestingtypes "github.com/cosmos/ibc-go/v8/testing/types"

	oraclemodulekeeper "github.com/onomyprotocol/reserve/x/oracle/keeper"

	vaultskeeper "github.com/onomyprotocol/reserve/x/vaults/keeper"

	"github.com/onomyprotocol/reserve/docs"
)

const (
	AccountAddressPrefix = "onomy"
	Name                 = "reserve"
)

var (
	// DefaultNodeHome default home directories for the application daemon
	DefaultNodeHome string
)

var (
	_ runtime.AppI            = (*App)(nil)
	_ servertypes.Application = (*App)(nil)
)

// App extends an ABCI application, but with most of its parameters exported.
// They are exported for convenience in creating helper functions, as object
// capabilities aren't needed for testing.
type App struct {
	*runtime.App
	legacyAmino       *codec.LegacyAmino
	appCodec          codec.Codec
	txConfig          client.TxConfig
	interfaceRegistry codectypes.InterfaceRegistry

	// keepers
	AccountKeeper         authkeeper.AccountKeeper
	BankKeeper            bankkeeper.Keeper
	StakingKeeper         *stakingkeeper.Keeper
	DistrKeeper           distrkeeper.Keeper
	ConsensusParamsKeeper consensuskeeper.Keeper

	SlashingKeeper       slashingkeeper.Keeper
	MintKeeper           mintkeeper.Keeper
	GovKeeper            *govkeeper.Keeper
	CrisisKeeper         *crisiskeeper.Keeper
	UpgradeKeeper        *upgradekeeper.Keeper
	ParamsKeeper         paramskeeper.Keeper
	AuthzKeeper          authzkeeper.Keeper
	EvidenceKeeper       evidencekeeper.Keeper
	FeeGrantKeeper       feegrantkeeper.Keeper
	GroupKeeper          groupkeeper.Keeper
	NFTKeeper            nftkeeper.Keeper
	CircuitBreakerKeeper circuitkeeper.Keeper

	// IBC
	IBCKeeper           *ibckeeper.Keeper // IBC Keeper must be a pointer in the app, so we can SetRouter on it correctly
	CapabilityKeeper    *capabilitykeeper.Keeper
	IBCFeeKeeper        ibcfeekeeper.Keeper
	ICAControllerKeeper icacontrollerkeeper.Keeper
	ICAHostKeeper       icahostkeeper.Keeper
	TransferKeeper      ibctransferkeeper.Keeper

	// Scoped IBC
	ScopedIBCKeeper           capabilitykeeper.ScopedKeeper
	ScopedIBCTransferKeeper   capabilitykeeper.ScopedKeeper
	ScopedICAControllerKeeper capabilitykeeper.ScopedKeeper
	ScopedICAHostKeeper       capabilitykeeper.ScopedKeeper
	ScopedOracleKeeper        capabilitykeeper.ScopedKeeper

	OracleKeeper oraclemodulekeeper.Keeper
	VaultsKeeper vaultskeeper.Keeper
	// this line is used by starport scaffolding # stargate/app/keeperDeclaration

	// simulation manager
	sm *module.SimulationManager
}

func init() {
	userHomeDir, err := os.UserHomeDir()
	if err != nil {
		panic(err)
	}

	DefaultNodeHome = filepath.Join(userHomeDir, "."+Name)

	// Set prefixes
	accountPubKeyPrefix := AccountAddressPrefix + "pub"
	validatorAddressPrefix := AccountAddressPrefix + "valoper"
	validatorPubKeyPrefix := AccountAddressPrefix + "valoperpub"
	consNodeAddressPrefix := AccountAddressPrefix + "valcons"
	consNodePubKeyPrefix := AccountAddressPrefix + "valconspub"

	// Set and seal config
	config := sdk.GetConfig()
	config.SetBech32PrefixForAccount(AccountAddressPrefix, accountPubKeyPrefix)
	config.SetBech32PrefixForValidator(validatorAddressPrefix, validatorPubKeyPrefix)
	config.SetBech32PrefixForConsensusNode(consNodeAddressPrefix, consNodePubKeyPrefix)
	config.Seal()
}

// getGovProposalHandlers return the chain proposal handlers.
func getGovProposalHandlers() []govclient.ProposalHandler {
	var govProposalHandlers []govclient.ProposalHandler
	// this line is used by starport scaffolding # stargate/app/govProposalHandlers

	govProposalHandlers = append(govProposalHandlers,
		paramsclient.ProposalHandler,
		// this line is used by starport scaffolding # stargate/app/govProposalHandler
	)

	return govProposalHandlers
}

// AppConfig returns the default app config.
func AppConfig() depinject.Config {
	return depinject.Configs(
		appConfig,
		// Loads the app config from a YAML file.
		// appconfig.LoadYAML(AppConfigYAML),
		depinject.Supply(
			// supply custom module basics
			map[string]module.AppModuleBasic{
				genutiltypes.ModuleName: genutil.NewAppModuleBasic(genutiltypes.DefaultMessageValidator),
				govtypes.ModuleName:     gov.NewAppModuleBasic(getGovProposalHandlers()),
				// this line is used by starport scaffolding # stargate/appConfig/moduleBasic
			},
		),
	)
}

// New returns a reference to an initialized App.
func New(
	logger log.Logger,
	db dbm.DB,
	traceStore io.Writer,
	loadLatest bool,
	appOpts servertypes.AppOptions,
	baseAppOptions ...func(*baseapp.BaseApp),
) (*App, error) {
	var (
		app        = &App{}
		appBuilder *runtime.AppBuilder

		// merge the AppConfig and other configuration in one config
		appConfig = depinject.Configs(
			AppConfig(),
			depinject.Supply(
				// Supply the application options
				appOpts,
				// Supply with IBC keeper getter for the IBC modules with App Wiring.
				// The IBC Keeper cannot be passed because it has not been initiated yet.
				// Passing the getter, the app IBC Keeper will always be accessible.
				// This needs to be removed after IBC supports App Wiring.
				app.GetIBCKeeper,
				app.GetCapabilityScopedKeeper,
				// Supply the logger
				logger,

				// ADVANCED CONFIGURATION
				//
				// AUTH
				//
				// For providing a custom function required in auth to generate custom account types
				// add it below. By default the auth module uses simulation.RandomGenesisAccounts.
				//
				// authtypes.RandomGenesisAccountsFn(simulation.RandomGenesisAccounts),
				//
				// For providing a custom a base account type add it below.
				// By default the auth module uses authtypes.ProtoBaseAccount().
				//
				// func() sdk.AccountI { return authtypes.ProtoBaseAccount() },
				//
				// For providing a different address codec, add it below.
				// By default the auth module uses a Bech32 address codec,
				// with the prefix defined in the auth module configuration.
				//
				// func() address.Codec { return <- custom address codec type -> }

				//
				// STAKING
				//
				// For provinding a different validator and consensus address codec, add it below.
				// By default the staking module uses the bech32 prefix provided in the auth config,
				// and appends "valoper" and "valcons" for validator and consensus addresses respectively.
				// When providing a custom address codec in auth, custom address codecs must be provided here as well.
				//
				// func() runtime.ValidatorAddressCodec { return <- custom validator address codec type -> }
				// func() runtime.ConsensusAddressCodec { return <- custom consensus address codec type -> }

				//
				// MINT
				//

				// For providing a custom inflation function for x/mint add here your
				// custom function that implements the minttypes.InflationCalculationFn
				// interface.
			),
		)
	)

	if err := depinject.Inject(appConfig,
		&appBuilder,
		&app.appCodec,
		&app.legacyAmino,
		&app.txConfig,
		&app.interfaceRegistry,
		&app.AccountKeeper,
		&app.BankKeeper,
		&app.StakingKeeper,
		&app.DistrKeeper,
		&app.ConsensusParamsKeeper,
		&app.SlashingKeeper,
		&app.MintKeeper,
		&app.GovKeeper,
		&app.CrisisKeeper,
		&app.UpgradeKeeper,
		&app.ParamsKeeper,
		&app.AuthzKeeper,
		&app.EvidenceKeeper,
		&app.FeeGrantKeeper,
		&app.NFTKeeper,
		&app.GroupKeeper,
		&app.CircuitBreakerKeeper,
<<<<<<< HEAD
		// &app.OracleKeeper,
=======
		&app.OracleKeeper,
		&app.VaultsKeeper,
>>>>>>> a2438a64
		// this line is used by starport scaffolding # stargate/app/keeperDefinition
	); err != nil {
		panic(err)
	}

	// Below we could construct and set an application specific mempool and
	// ABCI 1.0 PrepareProposal and ProcessProposal handlers. These defaults are
	// already set in the SDK's BaseApp, this shows an example of how to override
	// them.
	//
	// Example:
	//
	// app.App = appBuilder.Build(...)
	// nonceMempool := mempool.NewSenderNonceMempool()
	// abciPropHandler := NewDefaultProposalHandler(nonceMempool, app.App.BaseApp)
	//
	// app.App.BaseApp.SetMempool(nonceMempool)
	// app.App.BaseApp.SetPrepareProposal(abciPropHandler.PrepareProposalHandler())
	// app.App.BaseApp.SetProcessProposal(abciPropHandler.ProcessProposalHandler())
	//
	// Alternatively, you can construct BaseApp options, append those to
	// baseAppOptions and pass them to the appBuilder.
	//
	// Example:
	//
	// prepareOpt = func(app *baseapp.BaseApp) {
	// 	abciPropHandler := baseapp.NewDefaultProposalHandler(nonceMempool, app)
	// 	app.SetPrepareProposal(abciPropHandler.PrepareProposalHandler())
	// }
	// baseAppOptions = append(baseAppOptions, prepareOpt)
	//
	// create and set vote extension handler
	// voteExtOp := func(bApp *baseapp.BaseApp) {
	// 	voteExtHandler := NewVoteExtensionHandler()
	// 	voteExtHandler.SetHandlers(bApp)
	// }

	app.App = appBuilder.Build(db, traceStore, baseAppOptions...)

	// Register legacy modules
	if err := app.registerIBCModules(); err != nil {
		return nil, err
	}

	// register streaming services
	if err := app.RegisterStreamingServices(appOpts, app.kvStoreKeys()); err != nil {
		return nil, err
	}

	/****  Module Options ****/

	app.ModuleManager.RegisterInvariants(app.CrisisKeeper)

	// create the simulation manager and define the order of the modules for deterministic simulations
	//
	// NOTE: this is not required apps that don't use the simulator for fuzz testing transactions
	overrideModules := map[string]module.AppModuleSimulation{
		authtypes.ModuleName: auth.NewAppModule(app.appCodec, app.AccountKeeper, authsims.RandomGenesisAccounts, app.GetSubspace(authtypes.ModuleName)),
	}
	app.sm = module.NewSimulationManagerFromAppModules(app.ModuleManager.Modules, overrideModules)
	app.sm.RegisterStoreDecoders()

	// A custom InitChainer can be set if extra pre-init-genesis logic is required.
	// By default, when using app wiring enabled module, this is not required.
	// For instance, the upgrade module will set automatically the module version map in its init genesis thanks to app wiring.
	// However, when registering a module manually (i.e. that does not support app wiring), the module version map
	// must be set manually as follow. The upgrade module will de-duplicate the module version map.
	//
	// app.SetInitChainer(func(ctx sdk.Context, req *abci.RequestInitChain) (*abci.ResponseInitChain, error) {
	// 	app.UpgradeKeeper.SetModuleVersionMap(ctx, app.ModuleManager.GetVersionMap())
	// 	return app.App.InitChainer(ctx, req)
	// })

	if err := app.Load(loadLatest); err != nil {
		return nil, err
	}

	return app, nil
}

// LegacyAmino returns App's amino codec.
//
// NOTE: This is solely to be used for testing purposes as it may be desirable
// for modules to register their own custom testing types.
func (app *App) LegacyAmino() *codec.LegacyAmino {
	return app.legacyAmino
}

// AppCodec returns App's app codec.
//
// NOTE: This is solely to be used for testing purposes as it may be desirable
// for modules to register their own custom testing types.
func (app *App) AppCodec() codec.Codec {
	return app.appCodec
}

// GetKey returns the KVStoreKey for the provided store key.
func (app *App) GetKey(storeKey string) *storetypes.KVStoreKey {
	kvStoreKey, ok := app.UnsafeFindStoreKey(storeKey).(*storetypes.KVStoreKey)
	if !ok {
		return nil
	}
	return kvStoreKey
}

// GetMemKey returns the MemoryStoreKey for the provided store key.
func (app *App) GetMemKey(storeKey string) *storetypes.MemoryStoreKey {
	key, ok := app.UnsafeFindStoreKey(storeKey).(*storetypes.MemoryStoreKey)
	if !ok {
		return nil
	}

	return key
}

// kvStoreKeys returns all the kv store keys registered inside App.
func (app *App) kvStoreKeys() map[string]*storetypes.KVStoreKey {
	keys := make(map[string]*storetypes.KVStoreKey)
	for _, k := range app.GetStoreKeys() {
		if kv, ok := k.(*storetypes.KVStoreKey); ok {
			keys[kv.Name()] = kv
		}
	}

	return keys
}

// GetSubspace returns a param subspace for a given module name.
func (app *App) GetSubspace(moduleName string) paramstypes.Subspace {
	subspace, _ := app.ParamsKeeper.GetSubspace(moduleName)
	return subspace
}

// GetIBCKeeper returns the IBC keeper.
func (app *App) GetIBCKeeper() *ibckeeper.Keeper {
	return app.IBCKeeper
}

// GetCapabilityScopedKeeper returns the capability scoped keeper.
func (app *App) GetCapabilityScopedKeeper(moduleName string) capabilitykeeper.ScopedKeeper {
	return app.CapabilityKeeper.ScopeToModule(moduleName)
}

// SimulationManager implements the SimulationApp interface.
func (app *App) SimulationManager() *module.SimulationManager {
	return app.sm
}

// RegisterAPIRoutes registers all application module routes with the provided
// API server.
func (app *App) RegisterAPIRoutes(apiSvr *api.Server, apiConfig config.APIConfig) {
	app.App.RegisterAPIRoutes(apiSvr, apiConfig)
	// register swagger API in app.go so that other applications can override easily
	if err := server.RegisterSwaggerAPI(apiSvr.ClientCtx, apiSvr.Router, apiConfig.Swagger); err != nil {
		panic(err)
	}

	// register app's OpenAPI routes.
	docs.RegisterOpenAPIService(Name, apiSvr.Router)
}

func (app *App) GetBaseApp()  *baseapp.BaseApp { return app.BaseApp }

func (app *App) GetScopedIBCKeeper() capabilitykeeper.ScopedKeeper {
	return app.ScopedIBCKeeper
}

func (app *App) GetStakingKeeper() ibctestingtypes.StakingKeeper {
	return app.StakingKeeper
}

func (app *App) GetTxConfig() client.TxConfig { return app.txConfig }

// GetMaccPerms returns a copy of the module account permissions
//
// NOTE: This is solely to be used for testing purposes.
func GetMaccPerms() map[string][]string {
	dup := make(map[string][]string)
	for _, perms := range moduleAccPerms {
		dup[perms.Account] = perms.Permissions
	}
	return dup
}

// BlockedAddresses returns all the app's blocked account addresses.
func BlockedAddresses() map[string]bool {
	result := make(map[string]bool)
	if len(blockAccAddrs) > 0 {
		for _, addr := range blockAccAddrs {
			result[addr] = true
		}
	} else {
		for addr := range GetMaccPerms() {
			result[addr] = true
		}
	}
	return result
}<|MERGE_RESOLUTION|>--- conflicted
+++ resolved
@@ -298,12 +298,8 @@
 		&app.NFTKeeper,
 		&app.GroupKeeper,
 		&app.CircuitBreakerKeeper,
-<<<<<<< HEAD
 		// &app.OracleKeeper,
-=======
-		&app.OracleKeeper,
 		&app.VaultsKeeper,
->>>>>>> a2438a64
 		// this line is used by starport scaffolding # stargate/app/keeperDefinition
 	); err != nil {
 		panic(err)
