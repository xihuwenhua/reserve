syntax = "proto3";
package reserve.vaults;

import "gogoproto/gogo.proto";
import "reserve/vaults/params.proto";
import "amino/amino.proto";
import "cosmos_proto/cosmos.proto";
import "cosmos/msg/v1/msg.proto";
import "cosmos/base/v1beta1/coin.proto";

option go_package = "github.com/onomyprotocol/reserve/x/vaults/types";

// Msg defines the vaults Msg service.
service Msg {
  option (cosmos.msg.v1.service) = true;

  // UpdateParams defines a (governance) operation for updating the module
  // parameters. The authority defaults to the x/gov module account.
  rpc UpdateParams(MsgUpdateParams) returns (MsgUpdateParamsResponse);

  // ActiveCollateral defines a method for enable a collateral asset
  rpc ActiveCollateral(MsgActiveCollateral)
      returns (MsgActiveCollateralResponse);

  // UpdatesCollateral defines a method for update a collateral asset
  rpc UpdatesCollateral(MsgUpdatesCollateral)
      returns (MsgUpdatesCollateralResponse);

  // CreateVault defines a method for creating a new vault and mint token
  rpc CreateVault(MsgCreateVault) returns (MsgCreateVaultResponse);

  // Deposit defines a method for depositing collateral assets to vault
  rpc Deposit(MsgDeposit) returns (MsgDepositResponse);

  // Withdraw defines a method for withdrawing collateral assets out of the
  // vault
  rpc Withdraw(MsgWithdraw) returns (MsgWithdrawResponse);

  // Mint defines a method for minting more tokens
  rpc Mint(MsgMint) returns (MsgMintResponse);

  // Repay defines a method for reducing debt by burning tokens
  rpc Repay(MsgRepay) returns (MsgRepayResponse);

  // Close defines a method for close vault
  rpc Close(MsgClose) returns (MsgCloseResponse);
}

message MsgUpdateParams {
  option (cosmos.msg.v1.signer) = "authority";
  option (amino.name) = "reserve/x/oracle/MsgUpdateParams";

  // authority is the address that controls the module (defaults to x/gov unless
  // overwritten).
  string authority = 1 [ (cosmos_proto.scalar) = "cosmos.AddressString" ];

  // params defines the module parameters to update.
  //
  // NOTE: All parameters must be supplied.
  Params params = 2
      [ (gogoproto.nullable) = false, (amino.dont_omitempty) = true ];
}

// MsgUpdateParamsResponse defines the response structure for executing a
// MsgUpdateParams message.
message MsgUpdateParamsResponse {}

// MsgCreateValidator defines a SDK message for creating a new validator.
message MsgActiveCollateral {
  option (gogoproto.equal) = false;
  option (gogoproto.goproto_getters) = false;
  option (cosmos.msg.v1.signer) = "authority";

  string denom = 1;

  string min_collateral_ratio = 2 [
    (cosmos_proto.scalar) = "cosmos.Dec",
    (gogoproto.customtype) = "cosmossdk.io/math.LegacyDec",
    (amino.dont_omitempty) = true,
    (gogoproto.nullable) = false
  ];

  string liquidation_ratio = 3 [
    (cosmos_proto.scalar) = "cosmos.Dec",
    (gogoproto.customtype) = "cosmossdk.io/math.LegacyDec",
    (amino.dont_omitempty) = true,
    (gogoproto.nullable) = false
  ];

  string max_debt = 4 [
    (cosmos_proto.scalar) = "cosmos.Int",
    (gogoproto.customtype) = "cosmossdk.io/math.Int",
    (amino.dont_omitempty) = true,
    (gogoproto.nullable) = false
  ];

  string authority = 5 [ (cosmos_proto.scalar) = "cosmos.AddressString" ];
}

// MsgActiveCollateralResponse defines the Msg/ActiveCollateral response type.
message MsgActiveCollateralResponse {}

// MsgCreateValidator defines a SDK message for creating a new validator.
message MsgUpdatesCollateral {
  option (gogoproto.equal) = false;
  option (gogoproto.goproto_getters) = false;
  option (cosmos.msg.v1.signer) = "authority";

<<<<<<< HEAD
=======
  string denom = 1;

  string min_collateral_ratio = 2 [
    (cosmos_proto.scalar) = "cosmos.Dec",
    (gogoproto.customtype) = "cosmossdk.io/math.LegacyDec",
    (amino.dont_omitempty) = true,
    (gogoproto.nullable) = false
  ];

  string liquidation_ratio = 3 [
    (cosmos_proto.scalar) = "cosmos.Dec",
    (gogoproto.customtype) = "cosmossdk.io/math.LegacyDec",
    (amino.dont_omitempty) = true,
    (gogoproto.nullable) = false
  ];

  string max_debt = 4 [
    (cosmos_proto.scalar) = "cosmos.Int",
    (gogoproto.customtype) = "cosmossdk.io/math.Int",
    (amino.dont_omitempty) = true,
    (gogoproto.nullable) = false
  ];

  string authority = 5 [ (cosmos_proto.scalar) = "cosmos.AddressString" ];
}

// MsgActiveCollateralResponse defines the Msg/ActiveCollateral response type.
message MsgUpdatesCollateralResponse {}

// MsgCreateValidator defines a SDK message for creating a new validator.
message MsgCreateVault {
  option (gogoproto.equal) = false;
  option (gogoproto.goproto_getters) = false;
  option (cosmos.msg.v1.signer) = "owner";

>>>>>>> 451c86ec
  string owner = 1 [ (cosmos_proto.scalar) = "cosmos.AddressString" ];

  cosmos.base.v1beta1.Coin collateral = 2
      [ (gogoproto.nullable) = false, (amino.dont_omitempty) = true ];

  cosmos.base.v1beta1.Coin minted = 3
      [ (gogoproto.nullable) = false, (amino.dont_omitempty) = true ];
}

// MsgCreateVaultResponse defines the Msg/CreateVault response type.
message MsgCreateVaultResponse {}

// MsgDeposit defines a SDK message for depositing collateral assets to the
// vault.
message MsgDeposit {
  option (gogoproto.equal) = false;
  option (gogoproto.goproto_getters) = false;
  option (cosmos.msg.v1.signer) = "sender";

  uint64 vault_id = 1;

  string sender = 2 [ (cosmos_proto.scalar) = "cosmos.AddressString" ];

  cosmos.base.v1beta1.Coin amount = 3
      [ (gogoproto.nullable) = false, (amino.dont_omitempty) = true ];
}

// MsgDepositResponse defines the Msg/Deposit response type.
message MsgDepositResponse {}

// MsgWithdraw defines a SDK message for withdrawing collateral assets out of
// the vault.
message MsgWithdraw {
  option (gogoproto.equal) = false;
  option (gogoproto.goproto_getters) = false;
  option (cosmos.msg.v1.signer) = "sender";

  uint64 vault_id = 1;

  string sender = 2 [ (cosmos_proto.scalar) = "cosmos.AddressString" ];

  cosmos.base.v1beta1.Coin amount = 3
      [ (gogoproto.nullable) = false, (amino.dont_omitempty) = true ];
}

// MsgWithdrawResponse defines the Msg/Withdraw response type.
message MsgWithdrawResponse {}

// MsgMint defines a SDK message for minting more tokens.
message MsgMint {
  option (gogoproto.equal) = false;
  option (gogoproto.goproto_getters) = false;
  option (cosmos.msg.v1.signer) = "sender";

  uint64 vault_id = 1;

  string sender = 2 [ (cosmos_proto.scalar) = "cosmos.AddressString" ];

  cosmos.base.v1beta1.Coin amount = 3
      [ (gogoproto.nullable) = false, (amino.dont_omitempty) = true ];
}

// MsgMintResponse defines the Msg/Mint response type.
message MsgMintResponse {}

// MsgRepay defines a SDK message for repay debt.
message MsgRepay {
  option (gogoproto.equal) = false;
  option (gogoproto.goproto_getters) = false;
  option (cosmos.msg.v1.signer) = "sender";

  uint64 vault_id = 1;

  string sender = 2 [ (cosmos_proto.scalar) = "cosmos.AddressString" ];

  cosmos.base.v1beta1.Coin amount = 3
      [ (gogoproto.nullable) = false, (amino.dont_omitempty) = true ];
}

// MsgRepayResponse defines the Msg/Mint response type.
message MsgRepayResponse {}

// MsgClose defines a SDK message for closing vault.
message MsgClose {
  option (gogoproto.equal) = false;
  option (gogoproto.goproto_getters) = false;
  option (cosmos.msg.v1.signer) = "sender";

  uint64 vault_id = 1;

  string sender = 2 [ (cosmos_proto.scalar) = "cosmos.AddressString" ];
}

// MsgRepayResponse defines the Msg/Mint response type.
message MsgCloseResponse {}<|MERGE_RESOLUTION|>--- conflicted
+++ resolved
@@ -106,8 +106,6 @@
   option (gogoproto.goproto_getters) = false;
   option (cosmos.msg.v1.signer) = "authority";
 
-<<<<<<< HEAD
-=======
   string denom = 1;
 
   string min_collateral_ratio = 2 [
@@ -143,7 +141,6 @@
   option (gogoproto.goproto_getters) = false;
   option (cosmos.msg.v1.signer) = "owner";
 
->>>>>>> 451c86ec
   string owner = 1 [ (cosmos_proto.scalar) = "cosmos.AddressString" ];
 
   cosmos.base.v1beta1.Coin collateral = 2
