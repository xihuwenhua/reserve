package keeper

import (
	"context"
	"fmt"
	"context"
	"cosmossdk.io/core/store"
	errorsmod "cosmossdk.io/errors"
	"cosmossdk.io/log"
	"cosmossdk.io/math"
	"cosmossdk.io/store/prefix"
	"github.com/cosmos/cosmos-sdk/codec"
	"github.com/cosmos/cosmos-sdk/runtime"
	sdk "github.com/cosmos/cosmos-sdk/types"
	capabilitytypes "github.com/cosmos/ibc-go/modules/capability/types"
	capabilitykeeper "github.com/cosmos/ibc-go/modules/capability/keeper"
	channeltypes "github.com/cosmos/ibc-go/v8/modules/core/04-channel/types"
	host "github.com/cosmos/ibc-go/v8/modules/core/24-host"
	"github.com/cosmos/ibc-go/v8/modules/core/exported"
	ibckeeper "github.com/cosmos/ibc-go/v8/modules/core/keeper"

	"github.com/onomyprotocol/reserve/x/oracle/types"
)

type (
	Keeper struct {
		cdc          codec.BinaryCodec
		storeService store.KVStoreService
		logger       log.Logger

		// the address capable of executing a MsgUpdateParams message. Typically, this
		// should be the x/gov module account.
		authority string

		ibcKeeperFn func() *ibckeeper.Keeper
		capabilityScopedFn func(string) capabilitykeeper.ScopedKeeper
		// scopedKeeper capabilitykeeper.ScopedKeeper
	}
)

func NewKeeper(
	cdc codec.BinaryCodec,
	storeService store.KVStoreService,
	logger log.Logger,
	authority string,
	ibcKeeperFn func() *ibckeeper.Keeper,
	capabilityScopedFn func(string) capabilitykeeper.ScopedKeeper,
	// scopedKeeper capabilitykeeper.ScopedKeeper,

) Keeper {
	if _, err := sdk.AccAddressFromBech32(authority); err != nil {
		panic(fmt.Sprintf("invalid authority address: %s", authority))
	}

	return Keeper{
		cdc:          cdc,
		storeService: storeService,
		authority:    authority,
		logger:       logger,
		ibcKeeperFn:  ibcKeeperFn,
		capabilityScopedFn: capabilityScopedFn,
		// scopedKeeper: scopedKeeper,
	}
}

// GetAuthority returns the module's authority.
func (k Keeper) GetAuthority() string {
	return k.authority
}

// Logger returns a module-specific logger.
func (k Keeper) Logger(ctx context.Context) log.Logger {
	sdkCtx := sdk.UnwrapSDKContext(ctx)
	return sdkCtx.Logger().With("module", types.ModuleName)
}

// ----------------------------------------------------------------------------
// IBC Keeper Logic
// ----------------------------------------------------------------------------

// ChanCloseInit defines a wrapper function for the channel Keeper's function.
func (k *Keeper) ChanCloseInit(ctx context.Context, portID, channelID string) error {
	sdkCtx := sdk.UnwrapSDKContext(ctx)
	capName := host.ChannelCapabilityPath(portID, channelID)
	chanCap, ok := k.ScopedKeeper().GetCapability(sdkCtx, capName)
	if !ok {
		return errorsmod.Wrapf(channeltypes.ErrChannelCapabilityNotFound, "could not retrieve channel capability at: %s", capName)
	}
	return k.ibcKeeperFn().ChannelKeeper.ChanCloseInit(sdkCtx, portID, channelID, chanCap)
}

// ShouldBound checks if the IBC app module can be bound to the desired port
func (k *Keeper) ShouldBound(ctx context.Context, portID string) bool {
	sdkCtx := sdk.UnwrapSDKContext(ctx)
	scopedKeeper := k.ScopedKeeper()
	if scopedKeeper == nil {
		return false
	}
	_, ok := scopedKeeper.GetCapability(sdkCtx, host.PortPath(portID))
	return !ok
}

// BindPort defines a wrapper function for the port Keeper's function in
// order to expose it to module's InitGenesis function
func (k *Keeper) BindPort(ctx context.Context, portID string) error {
	sdkCtx := sdk.UnwrapSDKContext(ctx)
	cap := k.ibcKeeperFn().PortKeeper.BindPort(sdkCtx, portID)
	return k.ClaimCapability(ctx, cap, host.PortPath(portID))
}

// GetPort returns the portID for the IBC app module. Used in ExportGenesis
func (k *Keeper) GetPort(ctx context.Context) string {
	storeAdapter := runtime.KVStoreAdapter(k.storeService.OpenKVStore(ctx))
	store := prefix.NewStore(storeAdapter, []byte{})
	return string(store.Get(types.PortKey))
}

// SetPort sets the portID for the IBC app module. Used in InitGenesis
func (k *Keeper) SetPort(ctx context.Context, portID string) {
	storeAdapter := runtime.KVStoreAdapter(k.storeService.OpenKVStore(ctx))
	store := prefix.NewStore(storeAdapter, []byte{})
	store.Set(types.PortKey, []byte(portID))
}

// AuthenticateCapability wraps the scopedKeeper's AuthenticateCapability function
func (k *Keeper) AuthenticateCapability(ctx context.Context, cap *capabilitytypes.Capability, name string) bool {
	sdkCtx := sdk.UnwrapSDKContext(ctx)
	return k.ScopedKeeper().AuthenticateCapability(sdkCtx, cap, name)
}

// ClaimCapability allows the IBC app module to claim a capability that core IBC
// passes to it
func (k *Keeper) ClaimCapability(ctx context.Context, cap *capabilitytypes.Capability, name string) error {
	sdkCtx := sdk.UnwrapSDKContext(ctx)
	return k.ScopedKeeper().ClaimCapability(sdkCtx, cap, name)
}

// ScopedKeeper returns the ScopedKeeper
func (k *Keeper) ScopedKeeper() exported.ScopedKeeper {
<<<<<<< HEAD
	return k.capabilityScopedFn(types.ModuleName)
=======
	if k.scopedKeeper == nil && k.capabilityScopedFn != nil {
		k.scopedKeeper = k.capabilityScopedFn(types.ModuleName)
	}
	return k.scopedKeeper
}

func (k *Keeper) GetPrice(ctx context.Context, denom string) math.LegacyDec {
	return math.LegacyZeroDec()
>>>>>>> 823f7dec
}<|MERGE_RESOLUTION|>--- conflicted
+++ resolved
@@ -137,16 +137,9 @@
 
 // ScopedKeeper returns the ScopedKeeper
 func (k *Keeper) ScopedKeeper() exported.ScopedKeeper {
-<<<<<<< HEAD
 	return k.capabilityScopedFn(types.ModuleName)
-=======
-	if k.scopedKeeper == nil && k.capabilityScopedFn != nil {
-		k.scopedKeeper = k.capabilityScopedFn(types.ModuleName)
-	}
-	return k.scopedKeeper
 }
 
 func (k *Keeper) GetPrice(ctx context.Context, denom string) math.LegacyDec {
 	return math.LegacyZeroDec()
->>>>>>> 823f7dec
 }