--- conflicted
+++ resolved
@@ -48,15 +48,9 @@
 		oracleKeeper:   ok,
 		bankKeeper:     bk,
 		Params:         collections.NewItem(sb, types.ParamsKey, "params", codec.CollValue[types.Params](cdc)),
-<<<<<<< HEAD
-		VaultsManager:  collections.NewMap(sb, types.VaultManagerKeyPrefix, "vault_managers", collections.StringKey, codec.CollValue[types.VaultMamager](cdc)),
+		VaultsManager:  collections.NewMap(sb, types.VaultManagerKeyPrefix, "vaultmanagers", collections.StringKey, codec.CollValue[types.VaultMamager](cdc)),
 		Vaults:         collections.NewMap(sb, types.VaultKeyPrefix, "vaults", collections.Uint64Key, codec.CollValue[types.Vault](cdc)),
 		VaultsSequence: collections.NewSequence(sb, types.VaultSequenceKeyPrefix, "sequence"),
-=======
-		VaultsManager:  collections.NewMap(sb, types.VaultManagerKey, "vaultmanagers", collections.StringKey, codec.CollValue[types.VaultMamager](cdc)),
-		Vaults:         collections.NewMap(sb, types.VaultKey, "vaults", collections.Uint64Key, codec.CollValue[types.Vault](cdc)),
-		VaultsSequence: collections.NewSequence(sb, types.VaultSequenceKey, "sequence"),
->>>>>>> 868dd11a
 	}
 
 	schema, err := sb.Build()
