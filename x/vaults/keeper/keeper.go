--- conflicted
+++ resolved
@@ -45,11 +45,7 @@
 		accountKeeper:  ak,
 		bankKeeper:     bk,
 		Params:         collections.NewItem(sb, types.ParamsKey, "params", codec.CollValue[types.Params](cdc)),
-<<<<<<< HEAD
 		VaultsManager:  collections.NewMap(sb, types.VaultManagerKey, "vaultmanagers", collections.StringKey, codec.CollValue[types.VaultMamager](cdc)),
-=======
-		VaultsManager:  collections.NewMap(sb, types.VaultManagerKey, "vault_managers", collections.StringKey, codec.CollValue[types.VaultMamager](cdc)),
->>>>>>> 313b4bdb
 		Vaults:         collections.NewMap(sb, types.VaultKey, "vaults", collections.Uint64Key, codec.CollValue[types.Vault](cdc)),
 		VaultsSequence: collections.NewSequence(sb, types.VaultSequenceKey, "sequence"),
 	}
