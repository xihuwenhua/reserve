--- conflicted
+++ resolved
@@ -301,11 +301,7 @@
 		price := k.oracleKeeper.GetPrice(ctx, vm.Denom, "USD")
 		prices[vm.Denom] = *price
 		liquidationRatios[vm.Denom] = vm.Params.LiquidationRatio
-<<<<<<< HEAD
-		liquidations[vm.Denom] = types.NewEmptyLiquidation(vm.Denom, *price)
-=======
 		liquidations[vm.Denom] = types.NewEmptyLiquidation(vm.Denom)
->>>>>>> 823f7dec
 
 		return false, nil
 	})
