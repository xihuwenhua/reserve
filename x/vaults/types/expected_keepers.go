package types // noalias

import (
	context "context"

	"cosmossdk.io/math"
	sdk "github.com/cosmos/cosmos-sdk/types"
)

// AccountKeeper defines the contract required for account APIs.
type AccountKeeper interface {
	GetModuleAddress(name string) sdk.AccAddress

	// TODO remove with genesis 2-phases refactor https://github.com/cosmos/cosmos-sdk/issues/2862
	SetModuleAccount(context.Context, sdk.ModuleAccountI)
	GetModuleAccount(ctx context.Context, moduleName string) sdk.ModuleAccountI
}

// BankKeeper defines the contract needed to be fulfilled for banking and supply
// dependencies.
type BankKeeper interface {
	SendCoinsFromModuleToAccount(ctx context.Context, senderModule string, recipientAddr sdk.AccAddress, amt sdk.Coins) error
	SendCoinsFromModuleToModule(ctx context.Context, senderModule, recipientModule string, amt sdk.Coins) error
	SendCoinsFromAccountToModule(ctx context.Context, senderAddr sdk.AccAddress, recipientModule string, amt sdk.Coins) error
	MintCoins(ctx context.Context, name string, amt sdk.Coins) error
<<<<<<< HEAD
	BurnCoins(ctx context.Context, name string, amt sdk.Coins) error
}

type OracleKeeper interface {
	GetPrice(ctx context.Context, denom string) math.LegacyDec
=======
	BurnCoins(ctx context.Context, ModuleName string, amt sdk.Coins) error
>>>>>>> 868dd11a
}<|MERGE_RESOLUTION|>--- conflicted
+++ resolved
@@ -23,13 +23,9 @@
 	SendCoinsFromModuleToModule(ctx context.Context, senderModule, recipientModule string, amt sdk.Coins) error
 	SendCoinsFromAccountToModule(ctx context.Context, senderAddr sdk.AccAddress, recipientModule string, amt sdk.Coins) error
 	MintCoins(ctx context.Context, name string, amt sdk.Coins) error
-<<<<<<< HEAD
-	BurnCoins(ctx context.Context, name string, amt sdk.Coins) error
+	BurnCoins(ctx context.Context, ModuleName string, amt sdk.Coins) error
 }
 
 type OracleKeeper interface {
 	GetPrice(ctx context.Context, denom string) math.LegacyDec
-=======
-	BurnCoins(ctx context.Context, ModuleName string, amt sdk.Coins) error
->>>>>>> 868dd11a
 }