package types

import (
<<<<<<< HEAD
	sdkerrors "cosmossdk.io/errors"
	"cosmossdk.io/math"
=======
	sdk "github.com/cosmos/cosmos-sdk/types"
>>>>>>> 0e2e30ba
)

var (
	Query_serviceDesc = _Query_serviceDesc
	Msg_serviceDesc   = _Msg_serviceDesc
)

<<<<<<< HEAD
const (
	ProposalTypeActiveCollateralProposal string = "ActiveCollateralProposal"
)

func (m *ActiveCollateralProposal) GetDescription() string {
	return " "
}

func (m *ActiveCollateralProposal) GetTitle() string {
	return " "
}

func (m *ActiveCollateralProposal) ProposalRoute() string {
	return RouterKey
}

func (m *ActiveCollateralProposal) ProposalType() string {
	return ProposalTypeActiveCollateralProposal
}

func (m *ActiveCollateralProposal) ValidateBasic() error {
	a := m.ActiveCollateral
	if a.Denom == "" {
		return sdkerrors.Wrap(ErrInvalidActiveCollateralProposal, "empty denom")
	}

	if a.MinCollateralRatio.LT(math.LegacyZeroDec()) {
		return sdkerrors.Wrap(ErrInvalidActiveCollateralProposal, "less than zero")
	}

	if a.LiquidationRatio.LT(math.LegacyZeroDec()) {
		return sdkerrors.Wrap(ErrInvalidActiveCollateralProposal, "less than zero")
	}

	if a.MaxDebt.LT(math.ZeroInt()) {
		return sdkerrors.Wrap(ErrInvalidActiveCollateralProposal, "less than zero")
	}

	return nil
=======
func NewMsgCreateVault(owner string, collateral, minted sdk.Coin) MsgCreateVault {
	return MsgCreateVault{
		Owner:      owner,
		Collateral: collateral,
		Minted:     minted,
	}
}

func NewMsgDeposit(vaultId uint64, sender string, amount sdk.Coin) MsgDeposit {
	return MsgDeposit{
		VaultId: vaultId,
		Sender:  sender,
		Amount:  amount,
	}
}

func NewMsgWithdraw(vaultId uint64, sender string, amount sdk.Coin) MsgWithdraw {
	return MsgWithdraw{
		VaultId: vaultId,
		Sender:  sender,
		Amount:  amount,
	}
}

func NewMsgMint(vaultId uint64, sender string, amount sdk.Coin) MsgMint {
	return MsgMint{
		VaultId: vaultId,
		Sender:  sender,
		Amount:  amount,
	}
}

func NewMsgRepay(vaultId uint64, sender string, amount sdk.Coin) MsgRepay {
	return MsgRepay{
		VaultId: vaultId,
		Sender:  sender,
		Amount:  amount,
	}
}

func NewMsgClose(vaultId uint64, sender string) MsgClose {
	return MsgClose{
		VaultId: vaultId,
		Sender:  sender,
	}
>>>>>>> 0e2e30ba
}<|MERGE_RESOLUTION|>--- conflicted
+++ resolved
@@ -1,12 +1,13 @@
 package types
 
 import (
-<<<<<<< HEAD
 	sdkerrors "cosmossdk.io/errors"
 	"cosmossdk.io/math"
-=======
 	sdk "github.com/cosmos/cosmos-sdk/types"
->>>>>>> 0e2e30ba
+)
+
+const (
+	ProposalTypeActiveCollateralProposal string = "ActiveCollateralProposal"
 )
 
 var (
@@ -14,47 +15,6 @@
 	Msg_serviceDesc   = _Msg_serviceDesc
 )
 
-<<<<<<< HEAD
-const (
-	ProposalTypeActiveCollateralProposal string = "ActiveCollateralProposal"
-)
-
-func (m *ActiveCollateralProposal) GetDescription() string {
-	return " "
-}
-
-func (m *ActiveCollateralProposal) GetTitle() string {
-	return " "
-}
-
-func (m *ActiveCollateralProposal) ProposalRoute() string {
-	return RouterKey
-}
-
-func (m *ActiveCollateralProposal) ProposalType() string {
-	return ProposalTypeActiveCollateralProposal
-}
-
-func (m *ActiveCollateralProposal) ValidateBasic() error {
-	a := m.ActiveCollateral
-	if a.Denom == "" {
-		return sdkerrors.Wrap(ErrInvalidActiveCollateralProposal, "empty denom")
-	}
-
-	if a.MinCollateralRatio.LT(math.LegacyZeroDec()) {
-		return sdkerrors.Wrap(ErrInvalidActiveCollateralProposal, "less than zero")
-	}
-
-	if a.LiquidationRatio.LT(math.LegacyZeroDec()) {
-		return sdkerrors.Wrap(ErrInvalidActiveCollateralProposal, "less than zero")
-	}
-
-	if a.MaxDebt.LT(math.ZeroInt()) {
-		return sdkerrors.Wrap(ErrInvalidActiveCollateralProposal, "less than zero")
-	}
-
-	return nil
-=======
 func NewMsgCreateVault(owner string, collateral, minted sdk.Coin) MsgCreateVault {
 	return MsgCreateVault{
 		Owner:      owner,
@@ -100,5 +60,41 @@
 		VaultId: vaultId,
 		Sender:  sender,
 	}
->>>>>>> 0e2e30ba
+}
+
+func (m *ActiveCollateralProposal) GetDescription() string {
+	return " "
+}
+
+func (m *ActiveCollateralProposal) GetTitle() string {
+	return " "
+}
+
+func (m *ActiveCollateralProposal) ProposalRoute() string {
+	return RouterKey
+}
+
+func (m *ActiveCollateralProposal) ProposalType() string {
+	return ProposalTypeActiveCollateralProposal
+}
+
+func (m *ActiveCollateralProposal) ValidateBasic() error {
+	a := m.ActiveCollateral
+	if a.Denom == "" {
+		return sdkerrors.Wrap(ErrInvalidActiveCollateralProposal, "empty denom")
+	}
+
+	if a.MinCollateralRatio.LT(math.LegacyZeroDec()) {
+		return sdkerrors.Wrap(ErrInvalidActiveCollateralProposal, "less than zero")
+	}
+
+	if a.LiquidationRatio.LT(math.LegacyZeroDec()) {
+		return sdkerrors.Wrap(ErrInvalidActiveCollateralProposal, "less than zero")
+	}
+
+	if a.MaxDebt.LT(math.ZeroInt()) {
+		return sdkerrors.Wrap(ErrInvalidActiveCollateralProposal, "less than zero")
+	}
+
+	return nil
 }